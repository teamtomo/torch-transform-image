--- conflicted
+++ resolved
@@ -12,11 +12,8 @@
         image: torch.Tensor,
         matrices: torch.Tensor,
         interpolation: Literal['nearest', 'bilinear', 'bicubic'],
-<<<<<<< HEAD
         image_center: torch.Tensor | tuple[float, ...] | None = None,
-=======
         output_shape: Optional[tuple] = None,
->>>>>>> 69b26a77
         yx_matrices: bool = False,
 ) -> torch.Tensor:
     # grab image dimensions
