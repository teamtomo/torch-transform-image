--- conflicted
+++ resolved
@@ -22,14 +22,8 @@
         d, h, w = image.shape[-3:]
 
     if not zyx_matrices:
-<<<<<<< HEAD
+        matrices = matrices.clone()  # dont modify the input tensor
         matrices[..., :3, :3] = torch.flip(matrices[..., :3, :3], dims=(-2, -1))
-=======
-        matrices = matrices.clone()  # dont modify the input tensor
-        matrices[..., :3, :3] = (
-            torch.flip(matrices[..., :3, :3], dims=(-2, -1))
-        )
->>>>>>> 8279901c
         matrices[..., :3, 3] = torch.flip(matrices[..., :3, 3], dims=(-1,))
 
     # generate grid of pixel coordinates
