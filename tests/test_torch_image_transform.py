import torch
from torch_transform_image import affine_transform_image_2d, affine_transform_image_3d
<<<<<<< HEAD
from torch_transform_image import shift_rotate_image_2d
from torch_affine_utils.transforms_2d import T as T_2d
from torch_affine_utils.transforms_3d import T as T_3d
=======
from torch_affine_utils.transforms_2d import T as T_2d, S as S_2d
from torch_affine_utils.transforms_3d import T as T_3d, S as S_3d
>>>>>>> 69b26a77


def test_affine_transform_image_2d():
    # set up test image with dot at (18, 14)
    image = torch.zeros((28, 28), dtype=torch.float32)
    image[18, 14] = 1
    image = image.float()

    # check that image is zero at center
    assert image[14, 14] == 0

    # define transform
    M = T_2d([4, 0])  # move coordinates up 4 in h dim

    # sample
    result = affine_transform_image_2d(
        image, M, interpolation='bicubic', yx_matrices=True,
    )

    # sanity check, array center which was 4 voxels below the dot should now be 1
    assert result.shape == image.shape
    assert result[14, 14] == 1
    assert result[18, 14] == 0


def test_affine_transform_image_2d_scaling():
    # set up test image with dot at (18, 14)
    image = torch.zeros((28, 28), dtype=torch.float32)
    image[18, 14] = 1
    image = image.float()

    # define transform
    M = S_2d([0.5, 0.5])  # Scale by 2

    # sample
    result = affine_transform_image_2d(
        image, M, interpolation='bicubic', yx_matrices=True,
        output_shape=(56,56)
    )

    # sanity check, array center which was 4 pixels below the dot should now be 1
    assert result.shape == (56,56)
    assert result[36, 28] == 1
    assert result[18, 14] == 0


def test_affine_transform_image_3d():
    # set up test image with dot at (18, 14)
    image = torch.zeros((28, 28, 28), dtype=torch.float32)
    image[18, 14, 14] = 1
    image = image.float()

    # check that image is zero at center
    assert image[14, 14, 14] == 0

    # define transform
    M = T_3d([4, 0, 0])  # move coordinates up 4 in d dim

    # sample
    result = affine_transform_image_3d(
        image, M, interpolation='trilinear', zyx_matrices=True,
    )

    # sanity check, array center which was 4 voxels below the dot should now be 1
    assert result.shape == image.shape
    assert result[14, 14, 14] == 1
    assert result[18, 14, 14] == 0


<<<<<<< HEAD
def test_shift_rotate_image_2d():
    image = torch.zeros((28, 28), dtype=torch.float32)
    image[16, 14] = 1
    image = image.float()

    result = shift_rotate_image_2d(
        image=image,
        angle=180,
        shift=[-2, 0],
        interpolation_mode="bicubic",
        rotate_first=True,
    )

    assert image[10, 14] == 0
    assert result[10, 14] == 1
    assert result[18, 14] == 0
=======
def test_affine_transform_image_3d_scaling():
    # set up test image with dot at (18, 14)
    image = torch.zeros((28, 28, 28), dtype=torch.float32)
    image[18, 14, 14] = 1
    image = image.float()

    # define transform
    M = S_3d([0.5, 0.5, 0.5])  # scale by 2

    # sample
    result = affine_transform_image_3d(
        image, M, interpolation='trilinear', zyx_matrices=True,
        output_shape=(56,56,56)
    )

    # sanity check, array center which was 4 voxels below the dot should now be 1
    assert result.shape == (56,56,56)
    assert result[36, 28, 28] == 1
    assert result[18, 14, 14] == 0
>>>>>>> 69b26a77
<|MERGE_RESOLUTION|>--- conflicted
+++ resolved
@@ -1,13 +1,8 @@
 import torch
 from torch_transform_image import affine_transform_image_2d, affine_transform_image_3d
-<<<<<<< HEAD
 from torch_transform_image import shift_rotate_image_2d
-from torch_affine_utils.transforms_2d import T as T_2d
-from torch_affine_utils.transforms_3d import T as T_3d
-=======
 from torch_affine_utils.transforms_2d import T as T_2d, S as S_2d
 from torch_affine_utils.transforms_3d import T as T_3d, S as S_3d
->>>>>>> 69b26a77
 
 
 def test_affine_transform_image_2d():
@@ -77,7 +72,6 @@
     assert result[18, 14, 14] == 0
 
 
-<<<<<<< HEAD
 def test_shift_rotate_image_2d():
     image = torch.zeros((28, 28), dtype=torch.float32)
     image[16, 14] = 1
@@ -94,7 +88,8 @@
     assert image[10, 14] == 0
     assert result[10, 14] == 1
     assert result[18, 14] == 0
-=======
+
+    
 def test_affine_transform_image_3d_scaling():
     # set up test image with dot at (18, 14)
     image = torch.zeros((28, 28, 28), dtype=torch.float32)
@@ -114,4 +109,3 @@
     assert result.shape == (56,56,56)
     assert result[36, 28, 28] == 1
     assert result[18, 14, 14] == 0
->>>>>>> 69b26a77
